--- conflicted
+++ resolved
@@ -10,22 +10,7 @@
 import sys
 from typing import Any, Dict, List, Tuple, Union
 
-<<<<<<< HEAD
-from src.cli.commands.memory.handlers import (
-    handle_delete_note,
-    handle_export,
-    handle_import,
-    handle_list_notes,
-    handle_read_note,
-    handle_search_notes,
-    handle_sync,
-    handle_test_connection,
-    handle_update_note,
-    handle_write_note,
-)
-=======
 from src.memory import MemoryService
->>>>>>> 9bed2043
 
 logger = logging.getLogger(__name__)
 
@@ -221,31 +206,16 @@
     # 使用统一的MemoryService
     return _memory_service.sync_all()
 
-<<<<<<< HEAD
-    # 调用处理函数
-    return handle_sync(sync_type=sync_type)
-
-
-def handle_test_subcommand(args: Union[Dict[str, Any], Any]) -> Tuple[bool, str, Dict[str, Any]]:
-    """
-    处理测试连接子命令
-=======
 
 def handle_watch_subcommand(args: Union[Dict[str, Any], Any]) -> Tuple[bool, str, Dict[str, Any]]:
     """
     处理监控子命令，启动知识库内容变更监控
->>>>>>> 9bed2043
-
-    Args:
-        args: 命令行参数，可以是字典或任何支持getattr的对象
-
-    Returns:
-        元组，包含(是否成功, 消息, 结果数据)
-    """
-<<<<<<< HEAD
-    # 调用处理函数
-    return handle_test_connection()
-=======
-    # 使用统一的MemoryService
-    return _memory_service.start_sync_watch()
->>>>>>> 9bed2043
+
+    Args:
+        args: 命令行参数，可以是字典或任何支持getattr的对象
+
+    Returns:
+        元组，包含(是否成功, 消息, 结果数据)
+    """
+    # 使用统一的MemoryService
+    return _memory_service.start_sync_watch()