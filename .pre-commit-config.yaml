--- conflicted
+++ resolved
@@ -66,10 +66,6 @@
         # 添加 pre-commit 的 exclude
         exclude: ^(examples/|bak/|\.venv/|venv/|build/|dist/)
         stages: [manual]
-<<<<<<< HEAD
-        # stages: [pre-commit]
-=======
->>>>>>> 285aa347
 
 # 将文件长度检查设为手动模式，方便开发期间提交
 -   repo: local
